From 1db0acd797baad3e413cca4d14c88e86f92c6d56 Mon Sep 17 00:00:00 2001
From: Sasha Levin <sashal@kernel.org>
Date: Sun, 8 Sep 2019 20:15:18 -0700
Subject: fuse: fix deadlock with aio poll and fuse_iqueue::waitq.lock

From: Eric Biggers <ebiggers@google.com>

[ Upstream commit 76e43c8ccaa35c30d5df853013561145a0f750a5 ]

When IOCB_CMD_POLL is used on the FUSE device, aio_poll() disables IRQs
and takes kioctx::ctx_lock, then fuse_iqueue::waitq.lock.

This may have to wait for fuse_iqueue::waitq.lock to be released by one
of many places that take it with IRQs enabled.  Since the IRQ handler
may take kioctx::ctx_lock, lockdep reports that a deadlock is possible.

Fix it by protecting the state of struct fuse_iqueue with a separate
spinlock, and only accessing fuse_iqueue::waitq using the versions of
the waitqueue functions which do IRQ-safe locking internally.

Reproducer:

	#include <fcntl.h>
	#include <stdio.h>
	#include <sys/mount.h>
	#include <sys/stat.h>
	#include <sys/syscall.h>
	#include <unistd.h>
	#include <linux/aio_abi.h>

	int main()
	{
		char opts[128];
		int fd = open("/dev/fuse", O_RDWR);
		aio_context_t ctx = 0;
		struct iocb cb = { .aio_lio_opcode = IOCB_CMD_POLL, .aio_fildes = fd };
		struct iocb *cbp = &cb;

		sprintf(opts, "fd=%d,rootmode=040000,user_id=0,group_id=0", fd);
		mkdir("mnt", 0700);
		mount("foo",  "mnt", "fuse", 0, opts);
		syscall(__NR_io_setup, 1, &ctx);
		syscall(__NR_io_submit, ctx, 1, &cbp);
	}

Beginning of lockdep output:

	=====================================================
	WARNING: SOFTIRQ-safe -> SOFTIRQ-unsafe lock order detected
	5.3.0-rc5 #9 Not tainted
	-----------------------------------------------------
	syz_fuse/135 [HC0[0]:SC0[0]:HE0:SE1] is trying to acquire:
	000000003590ceda (&fiq->waitq){+.+.}, at: spin_lock include/linux/spinlock.h:338 [inline]
	000000003590ceda (&fiq->waitq){+.+.}, at: aio_poll fs/aio.c:1751 [inline]
	000000003590ceda (&fiq->waitq){+.+.}, at: __io_submit_one.constprop.0+0x203/0x5b0 fs/aio.c:1825

	and this task is already holding:
	0000000075037284 (&(&ctx->ctx_lock)->rlock){..-.}, at: spin_lock_irq include/linux/spinlock.h:363 [inline]
	0000000075037284 (&(&ctx->ctx_lock)->rlock){..-.}, at: aio_poll fs/aio.c:1749 [inline]
	0000000075037284 (&(&ctx->ctx_lock)->rlock){..-.}, at: __io_submit_one.constprop.0+0x1f4/0x5b0 fs/aio.c:1825
	which would create a new lock dependency:
	 (&(&ctx->ctx_lock)->rlock){..-.} -> (&fiq->waitq){+.+.}

	but this new dependency connects a SOFTIRQ-irq-safe lock:
	 (&(&ctx->ctx_lock)->rlock){..-.}

	[...]

Reported-by: syzbot+af05535bb79520f95431@syzkaller.appspotmail.com
Reported-by: syzbot+d86c4426a01f60feddc7@syzkaller.appspotmail.com
Fixes: bfe4037e722e ("aio: implement IOCB_CMD_POLL")
Cc: <stable@vger.kernel.org> # v4.19+
Cc: Christoph Hellwig <hch@lst.de>
Signed-off-by: Eric Biggers <ebiggers@google.com>
Signed-off-by: Miklos Szeredi <mszeredi@redhat.com>
Signed-off-by: Sasha Levin <sashal@kernel.org>
---
<<<<<<< HEAD
 fs/fuse/dev.c    |   91 ++++++++++++++++++++++++++++---------------------------
 fs/fuse/fuse_i.h |    3 +
 fs/fuse/inode.c  |    1 
 3 files changed, 51 insertions(+), 44 deletions(-)

=======
 fs/fuse/dev.c    | 91 +++++++++++++++++++++++++-----------------------
 fs/fuse/fuse_i.h |  3 ++
 fs/fuse/inode.c  |  1 +
 3 files changed, 51 insertions(+), 44 deletions(-)

diff --git a/fs/fuse/dev.c b/fs/fuse/dev.c
index 6ee471b72a34d..6d39143cfa094 100644
>>>>>>> 6bd3e47f
--- a/fs/fuse/dev.c
+++ b/fs/fuse/dev.c
@@ -331,7 +331,7 @@ static void queue_request(struct fuse_iq
 	req->in.h.len = sizeof(struct fuse_in_header) +
 		len_args(req->in.numargs, (struct fuse_arg *) req->in.args);
 	list_add_tail(&req->list, &fiq->pending);
-	wake_up_locked(&fiq->waitq);
+	wake_up(&fiq->waitq);
 	kill_fasync(&fiq->fasync, SIGIO, POLL_IN);
 }
 
@@ -343,16 +343,16 @@ void fuse_queue_forget(struct fuse_conn
 	forget->forget_one.nodeid = nodeid;
 	forget->forget_one.nlookup = nlookup;
 
-	spin_lock(&fiq->waitq.lock);
+	spin_lock(&fiq->lock);
 	if (fiq->connected) {
 		fiq->forget_list_tail->next = forget;
 		fiq->forget_list_tail = forget;
-		wake_up_locked(&fiq->waitq);
+		wake_up(&fiq->waitq);
 		kill_fasync(&fiq->fasync, SIGIO, POLL_IN);
 	} else {
 		kfree(forget);
 	}
-	spin_unlock(&fiq->waitq.lock);
+	spin_unlock(&fiq->lock);
 }
 
 static void flush_bg_queue(struct fuse_conn *fc)
@@ -365,10 +365,10 @@ static void flush_bg_queue(struct fuse_c
 		req = list_entry(fc->bg_queue.next, struct fuse_req, list);
 		list_del(&req->list);
 		fc->active_background++;
-		spin_lock(&fiq->waitq.lock);
+		spin_lock(&fiq->lock);
 		req->in.h.unique = fuse_get_unique(fiq);
 		queue_request(fiq, req);
-		spin_unlock(&fiq->waitq.lock);
+		spin_unlock(&fiq->lock);
 	}
 }
 
@@ -387,9 +387,9 @@ static void request_end(struct fuse_conn
 	if (test_and_set_bit(FR_FINISHED, &req->flags))
 		goto put_request;
 
-	spin_lock(&fiq->waitq.lock);
+	spin_lock(&fiq->lock);
 	list_del_init(&req->intr_entry);
-	spin_unlock(&fiq->waitq.lock);
+	spin_unlock(&fiq->lock);
 	WARN_ON(test_bit(FR_PENDING, &req->flags));
 	WARN_ON(test_bit(FR_SENT, &req->flags));
 	if (test_bit(FR_BACKGROUND, &req->flags)) {
@@ -427,16 +427,16 @@ put_request:
 
 static void queue_interrupt(struct fuse_iqueue *fiq, struct fuse_req *req)
 {
-	spin_lock(&fiq->waitq.lock);
+	spin_lock(&fiq->lock);
 	if (test_bit(FR_FINISHED, &req->flags)) {
-		spin_unlock(&fiq->waitq.lock);
+		spin_unlock(&fiq->lock);
 		return;
 	}
 	if (list_empty(&req->intr_entry)) {
 		list_add_tail(&req->intr_entry, &fiq->interrupts);
-		wake_up_locked(&fiq->waitq);
+		wake_up(&fiq->waitq);
 	}
-	spin_unlock(&fiq->waitq.lock);
+	spin_unlock(&fiq->lock);
 	kill_fasync(&fiq->fasync, SIGIO, POLL_IN);
 }
 
@@ -466,16 +466,16 @@ static void request_wait_answer(struct f
 		if (!err)
 			return;
 
-		spin_lock(&fiq->waitq.lock);
+		spin_lock(&fiq->lock);
 		/* Request is not yet in userspace, bail out */
 		if (test_bit(FR_PENDING, &req->flags)) {
 			list_del(&req->list);
-			spin_unlock(&fiq->waitq.lock);
+			spin_unlock(&fiq->lock);
 			__fuse_put_request(req);
 			req->out.h.error = -EINTR;
 			return;
 		}
-		spin_unlock(&fiq->waitq.lock);
+		spin_unlock(&fiq->lock);
 	}
 
 	/*
@@ -490,9 +490,9 @@ static void __fuse_request_send(struct f
 	struct fuse_iqueue *fiq = &fc->iq;
 
 	BUG_ON(test_bit(FR_BACKGROUND, &req->flags));
-	spin_lock(&fiq->waitq.lock);
+	spin_lock(&fiq->lock);
 	if (!fiq->connected) {
-		spin_unlock(&fiq->waitq.lock);
+		spin_unlock(&fiq->lock);
 		req->out.h.error = -ENOTCONN;
 	} else {
 		req->in.h.unique = fuse_get_unique(fiq);
@@ -500,7 +500,7 @@ static void __fuse_request_send(struct f
 		/* acquire extra reference, since request is still needed
 		   after request_end() */
 		__fuse_get_request(req);
-		spin_unlock(&fiq->waitq.lock);
+		spin_unlock(&fiq->lock);
 
 		request_wait_answer(fc, req);
 		/* Pairs with smp_wmb() in request_end() */
@@ -633,12 +633,12 @@ static int fuse_request_send_notify_repl
 
 	__clear_bit(FR_ISREPLY, &req->flags);
 	req->in.h.unique = unique;
-	spin_lock(&fiq->waitq.lock);
+	spin_lock(&fiq->lock);
 	if (fiq->connected) {
 		queue_request(fiq, req);
 		err = 0;
 	}
-	spin_unlock(&fiq->waitq.lock);
+	spin_unlock(&fiq->lock);
 
 	return err;
 }
@@ -1082,12 +1082,12 @@ static int request_pending(struct fuse_i
  * Unlike other requests this is assembled on demand, without a need
  * to allocate a separate fuse_req structure.
  *
- * Called with fiq->waitq.lock held, releases it
+ * Called with fiq->lock held, releases it
  */
 static int fuse_read_interrupt(struct fuse_iqueue *fiq,
 			       struct fuse_copy_state *cs,
 			       size_t nbytes, struct fuse_req *req)
-__releases(fiq->waitq.lock)
+__releases(fiq->lock)
 {
 	struct fuse_in_header ih;
 	struct fuse_interrupt_in arg;
@@ -1103,7 +1103,7 @@ __releases(fiq->waitq.lock)
 	ih.unique = req->intr_unique;
 	arg.unique = req->in.h.unique;
 
-	spin_unlock(&fiq->waitq.lock);
+	spin_unlock(&fiq->lock);
 	if (nbytes < reqsize)
 		return -EINVAL;
 
@@ -1140,7 +1140,7 @@ static struct fuse_forget_link *dequeue_
 static int fuse_read_single_forget(struct fuse_iqueue *fiq,
 				   struct fuse_copy_state *cs,
 				   size_t nbytes)
-__releases(fiq->waitq.lock)
+__releases(fiq->lock)
 {
 	int err;
 	struct fuse_forget_link *forget = dequeue_forget(fiq, 1, NULL);
@@ -1154,7 +1154,7 @@ __releases(fiq->waitq.lock)
 		.len = sizeof(ih) + sizeof(arg),
 	};
 
-	spin_unlock(&fiq->waitq.lock);
+	spin_unlock(&fiq->lock);
 	kfree(forget);
 	if (nbytes < ih.len)
 		return -EINVAL;
@@ -1172,7 +1172,7 @@ __releases(fiq->waitq.lock)
 
 static int fuse_read_batch_forget(struct fuse_iqueue *fiq,
 				   struct fuse_copy_state *cs, size_t nbytes)
-__releases(fiq->waitq.lock)
+__releases(fiq->lock)
 {
 	int err;
 	unsigned max_forgets;
@@ -1186,13 +1186,13 @@ __releases(fiq->waitq.lock)
 	};
 
 	if (nbytes < ih.len) {
-		spin_unlock(&fiq->waitq.lock);
+		spin_unlock(&fiq->lock);
 		return -EINVAL;
 	}
 
 	max_forgets = (nbytes - ih.len) / sizeof(struct fuse_forget_one);
 	head = dequeue_forget(fiq, max_forgets, &count);
-	spin_unlock(&fiq->waitq.lock);
+	spin_unlock(&fiq->lock);
 
 	arg.count = count;
 	ih.len += count * sizeof(struct fuse_forget_one);
@@ -1222,7 +1222,7 @@ __releases(fiq->waitq.lock)
 static int fuse_read_forget(struct fuse_conn *fc, struct fuse_iqueue *fiq,
 			    struct fuse_copy_state *cs,
 			    size_t nbytes)
-__releases(fiq->waitq.lock)
+__releases(fiq->lock)
 {
 	if (fc->minor < 16 || fiq->forget_list_head.next->next == NULL)
 		return fuse_read_single_forget(fiq, cs, nbytes);
@@ -1251,16 +1251,19 @@ static ssize_t fuse_dev_do_read(struct f
 	unsigned reqsize;
 
  restart:
-	spin_lock(&fiq->waitq.lock);
-	err = -EAGAIN;
-	if ((file->f_flags & O_NONBLOCK) && fiq->connected &&
-	    !request_pending(fiq))
-		goto err_unlock;
+	for (;;) {
+		spin_lock(&fiq->lock);
+		if (!fiq->connected || request_pending(fiq))
+			break;
+		spin_unlock(&fiq->lock);
 
-	err = wait_event_interruptible_exclusive_locked(fiq->waitq,
+		if (file->f_flags & O_NONBLOCK)
+			return -EAGAIN;
+		err = wait_event_interruptible_exclusive(fiq->waitq,
 				!fiq->connected || request_pending(fiq));
-	if (err)
-		goto err_unlock;
+		if (err)
+			return err;
+	}
 
 	if (!fiq->connected) {
 		err = (fc->aborted && fc->abort_err) ? -ECONNABORTED : -ENODEV;
@@ -1284,7 +1287,7 @@ static ssize_t fuse_dev_do_read(struct f
 	req = list_entry(fiq->pending.next, struct fuse_req, list);
 	clear_bit(FR_PENDING, &req->flags);
 	list_del_init(&req->list);
-	spin_unlock(&fiq->waitq.lock);
+	spin_unlock(&fiq->lock);
 
 	in = &req->in;
 	reqsize = in->h.len;
@@ -1341,7 +1344,7 @@ out_end:
 	return err;
 
  err_unlock:
-	spin_unlock(&fiq->waitq.lock);
+	spin_unlock(&fiq->lock);
 	return err;
 }
 
@@ -2054,12 +2057,12 @@ static __poll_t fuse_dev_poll(struct fil
 	fiq = &fud->fc->iq;
 	poll_wait(file, &fiq->waitq, wait);
 
-	spin_lock(&fiq->waitq.lock);
+	spin_lock(&fiq->lock);
 	if (!fiq->connected)
 		mask = EPOLLERR;
 	else if (request_pending(fiq))
 		mask |= EPOLLIN | EPOLLRDNORM;
-	spin_unlock(&fiq->waitq.lock);
+	spin_unlock(&fiq->lock);
 
 	return mask;
 }
@@ -2150,15 +2153,15 @@ void fuse_abort_conn(struct fuse_conn *f
 		fc->max_background = UINT_MAX;
 		flush_bg_queue(fc);
 
-		spin_lock(&fiq->waitq.lock);
+		spin_lock(&fiq->lock);
 		fiq->connected = 0;
 		list_for_each_entry(req, &fiq->pending, list)
 			clear_bit(FR_PENDING, &req->flags);
 		list_splice_tail_init(&fiq->pending, &to_end);
 		while (forget_pending(fiq))
 			kfree(dequeue_forget(fiq, 1, NULL));
-		wake_up_all_locked(&fiq->waitq);
-		spin_unlock(&fiq->waitq.lock);
+		wake_up_all(&fiq->waitq);
+		spin_unlock(&fiq->lock);
 		kill_fasync(&fiq->fasync, SIGIO, POLL_IN);
 		end_polls(fc);
 		wake_up_all(&fc->blocked_waitq);
--- a/fs/fuse/fuse_i.h
+++ b/fs/fuse/fuse_i.h
@@ -388,6 +388,9 @@ struct fuse_iqueue {
 	/** Connection established */
 	unsigned connected;
 
+	/** Lock protecting accesses to members of this structure */
+	spinlock_t lock;
+
 	/** Readers of the connection are waiting on this */
 	wait_queue_head_t waitq;
 
--- a/fs/fuse/inode.c
+++ b/fs/fuse/inode.c
@@ -585,6 +585,7 @@ static int fuse_show_options(struct seq_
 static void fuse_iqueue_init(struct fuse_iqueue *fiq)
 {
 	memset(fiq, 0, sizeof(struct fuse_iqueue));
+	spin_lock_init(&fiq->lock);
 	init_waitqueue_head(&fiq->waitq);
 	INIT_LIST_HEAD(&fiq->pending);
 	INIT_LIST_HEAD(&fiq->interrupts);<|MERGE_RESOLUTION|>--- conflicted
+++ resolved
@@ -74,22 +74,14 @@
 Signed-off-by: Eric Biggers <ebiggers@google.com>
 Signed-off-by: Miklos Szeredi <mszeredi@redhat.com>
 Signed-off-by: Sasha Levin <sashal@kernel.org>
+Signed-off-by: Greg Kroah-Hartman <gregkh@linuxfoundation.org>
+
 ---
-<<<<<<< HEAD
  fs/fuse/dev.c    |   91 ++++++++++++++++++++++++++++---------------------------
  fs/fuse/fuse_i.h |    3 +
  fs/fuse/inode.c  |    1 
  3 files changed, 51 insertions(+), 44 deletions(-)
 
-=======
- fs/fuse/dev.c    | 91 +++++++++++++++++++++++++-----------------------
- fs/fuse/fuse_i.h |  3 ++
- fs/fuse/inode.c  |  1 +
- 3 files changed, 51 insertions(+), 44 deletions(-)
-
-diff --git a/fs/fuse/dev.c b/fs/fuse/dev.c
-index 6ee471b72a34d..6d39143cfa094 100644
->>>>>>> 6bd3e47f
 --- a/fs/fuse/dev.c
 +++ b/fs/fuse/dev.c
 @@ -331,7 +331,7 @@ static void queue_request(struct fuse_iq
